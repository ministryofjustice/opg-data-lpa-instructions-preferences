terraform {
  required_version = "<= 1.6.3"

  required_providers {
    aws = {
      source  = "hashicorp/aws"
      version = "~> 5.24.0"
    }
    pagerduty = {
      source  = "PagerDuty/pagerduty"
<<<<<<< HEAD
      version = "~> 3.4.0"
=======
      version = "~> 3.1.0"
>>>>>>> 54dd8c49
    }
  }
}<|MERGE_RESOLUTION|>--- conflicted
+++ resolved
@@ -8,11 +8,7 @@
     }
     pagerduty = {
       source  = "PagerDuty/pagerduty"
-<<<<<<< HEAD
       version = "~> 3.4.0"
-=======
-      version = "~> 3.1.0"
->>>>>>> 54dd8c49
     }
   }
 }