--- conflicted
+++ resolved
@@ -1,14 +1,7 @@
-<<<<<<< HEAD
-  resource "aws_api_gateway_rest_api" "lpa_iap" {
-  name        = "lpa-instructions-preferences-${local.environment}"
-  description = "API Gateway for LPA instructions and preferences - ${local.environment}"
-  body        = templatefile(local.openapi_spec, local.api_template_vars)
-=======
 resource "aws_api_gateway_rest_api" "lpa_iap" {
   name        = "lpa-instructions-preferences-${local.environment}"
   description = "API Gateway for LPA instructions and preferences - ${local.environment}"
   body        = templatefile("../../docs/openapi/${local.api_name}.yml", local.api_template_vars)
->>>>>>> e2031b2c
 
   endpoint_configuration {
     types = ["REGIONAL"]
