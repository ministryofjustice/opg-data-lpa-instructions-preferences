# Define function directory
ARG FUNCTION_DIR="/function"
FROM python:3.12-alpine3.18 AS python-alpine
RUN apk add libstdc++
<<<<<<< HEAD

RUN apk upgrade libcrypto1.1 libssl1.1 libcom_err
=======
# Upgrade insecure packages (can't use alpine 3.17 as no libexecinfo-dev)
RUN apk upgrade libcrypto1.1 libssl1.1 libcom_err ncurses-terminfo-base ncurses-libs
>>>>>>> 8ed0307e
RUN pip install setuptools --upgrade

# Build image
FROM python-alpine as build-image
# Install aws-lambda-cpp build dependencies
RUN apk add  --no-cache \
    build-base \
    libtool \
    autoconf \
    automake \
    elfutils-dev \
    make \
    cmake \
    libcurl

# Include global arg in this stage of the build
ARG FUNCTION_DIR
# Create function directory
RUN mkdir -p ${FUNCTION_DIR}
# Copy function code
COPY app ${FUNCTION_DIR}/app
COPY requirements.txt requirements.txt
# Install the runtime interface client
RUN python -m pip install --upgrade pip
RUN python -m pip install \
        --target ${FUNCTION_DIR} \
        --requirement requirements.txt


# Multi-stage build: grab a fresh copy of the base image
FROM python-alpine
# Include global arg in this stage of the build
ARG FUNCTION_DIR
# Set working directory to function root directory
WORKDIR ${FUNCTION_DIR}
# Copy in the build image dependencies
COPY --from=build-image ${FUNCTION_DIR} ${FUNCTION_DIR}

ENTRYPOINT [ "/usr/local/bin/python", "-m", "awslambdaric" ]
CMD [ "app.handler.lambda_handler" ]<|MERGE_RESOLUTION|>--- conflicted
+++ resolved
@@ -2,13 +2,9 @@
 ARG FUNCTION_DIR="/function"
 FROM python:3.12-alpine3.18 AS python-alpine
 RUN apk add libstdc++
-<<<<<<< HEAD
 
-RUN apk upgrade libcrypto1.1 libssl1.1 libcom_err
-=======
-# Upgrade insecure packages (can't use alpine 3.17 as no libexecinfo-dev)
 RUN apk upgrade libcrypto1.1 libssl1.1 libcom_err ncurses-terminfo-base ncurses-libs
->>>>>>> 8ed0307e
+
 RUN pip install setuptools --upgrade
 
 # Build image
