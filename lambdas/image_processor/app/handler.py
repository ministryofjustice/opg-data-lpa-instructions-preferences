--- conflicted
+++ resolved
@@ -214,1057 +214,6 @@
             raise Exception("Problem loading JSON from event body")
         return uid
 
-<<<<<<< HEAD
-    def make_request_to_sirius(self, uid: str) -> dict:
-        """
-        Sends a GET request to the Sirius API to retrieve scans associated with a given UID.
-
-        Args:
-        - uid (str): A unique identifier for a particular record.
-
-        Returns:
-        - response_dict (dict): A dictionary containing the response from Sirius.
-          If an error occurred, the dictionary will contain an "error" key with an error message as the value.
-        """
-        url = f"{self.sirius_url}{self.sirius_url_part}/lpas/{uid}/scans"
-        headers = self.build_sirius_headers()
-        logger.debug(f"Sending request to Sirius on url: {url}")
-
-        try:
-            response = requests.get(url=url, headers=headers)
-        except requests.exceptions.RequestException as e:
-            raise Exception(f"Error getting response from Sirius: {e}")
-
-        try:
-            response_dict = json.loads(response.text)
-        except json.decoder.JSONDecodeError as e:
-            raise Exception(f"Unable to decode sirius JSON: {e}")
-
-        return response_dict
-
-    @staticmethod
-    def extract_s3_file_path(s3_path: str) -> dict:
-        """
-        Extracts the file path from an S3 path.
-
-        Args:
-            s3_path (str): The S3 path to extract the file path from.
-
-        Returns:
-            The file path and bucket portion of the S3 path as dict.
-        """
-        # Remove the s3:// prefix and split the path into its components.
-        path_components = s3_path[len("s3://") :].split("/", 1)
-        bucket = path_components[0]
-
-        # The first component is the bucket name, so we only need the second component.
-        if len(path_components) == 2:
-            file_path = path_components[1]
-        else:
-            file_path = ""
-
-        return {"bucket": bucket, "file_path": file_path}
-
-    def download_scanned_images(self, s3_urls_dict: dict) -> dict:
-        """
-        Downloads scanned images from S3 and saves them to a local folder.
-
-        Args:
-            s3_urls_dict: A dictionary containing URLs for scanned images in S3.
-
-        Returns:
-            A dictionary containing the local file paths of the downloaded scanned images.
-        """
-        # Extract the S3 URLs for the possible LPA sheet scans
-        lpa_scans = s3_urls_dict.get("lpaScans", [])
-        lpa_locations = []
-        for lpa_scan in lpa_scans:
-            lpa_locations.append(lpa_scan["location"])
-
-        # Extract the S3 locations for the possible continuation sheet scans, if they exist
-        continuation_sheet_scans = s3_urls_dict.get("continuationSheets", [])
-        continuation_locations = []
-        for continuation_sheet_scan in continuation_sheet_scans:
-            continuation_locations.append(continuation_sheet_scan["location"])
-
-        # Download the LPA scan, if it exists
-        scan_locations = {}
-        if not lpa_locations or len(lpa_locations) == 0:
-            raise Exception(
-                f"No documents returned by Sirius. Sirius response dictionary: {s3_urls_dict}"
-            )
-
-        scan_locations["scans"] = []
-        scan_locations["continuations"] = {}
-        for lpa_location in lpa_locations:
-            try:
-                # Extract the file path and bucket name from the S3 URL
-                path_parts = self.extract_s3_file_path(lpa_location)
-                # Construct the local file path for the downloaded scan
-                scan_location = f'{self.output_folder_path}/{path_parts["file_path"]}'
-                logger.debug(
-                    f"Attempting download from bucket: {path_parts['bucket']}, key: {path_parts['file_path']}, path: {scan_location}"
-                )
-                # Download the scan from S3 and save it to the local file path
-                self.s3.download_file(
-                    path_parts["bucket"], path_parts["file_path"], scan_location
-                )
-                # Add the local file path to the dictionary of downloaded scan locations
-                scan_locations["scans"].append(scan_location)
-            except Exception as e:
-                raise Exception(
-                    f"Error downloading scanned document {lpa_location}: {e}"
-                )
-
-        # Download the continuation sheet scans, if they exist
-        if not continuation_locations or len(continuation_locations) == 0:
-            return scan_locations
-
-        location_position = 0
-        for continuation_location in continuation_locations:
-            try:
-                # Extract the file path and bucket name from the S3 URL
-                path_parts = self.extract_s3_file_path(continuation_location)
-                # Construct the local file path for the downloaded scan
-                scan_location = f'{self.output_folder_path}/{path_parts["file_path"]}'
-                logger.debug(
-                    f"Attempting download from bucket: {path_parts['bucket']}, key: {path_parts['file_path']}, path: {scan_location}"
-                )
-                # Download the scan from S3 and save it to the local file path
-                self.s3.download_file(
-                    path_parts["bucket"], path_parts["file_path"], scan_location
-                )
-                # Add the local file path to the dictionary of downloaded scan locations
-                location_position += 1
-                scan_locations["continuations"][
-                    f"continuation_{location_position}"
-                ] = scan_location
-            except Exception as e:
-                raise Exception(
-                    f"Error downloading scanned continuation sheet {continuation_location}: {e}"
-                )
-
-        return scan_locations
-
-    def extract_instructions_and_preferences(self, scan_locations: dict) -> dict:
-        """
-        Extracts instructions and preferences from scanned images.
-
-        Args:
-            image_locations: A dictionary containing S3 bucket locations of the scanned images.
-
-        Returns:
-            A list of file paths that have been selected for upload.
-        """
-        # Create FormOperator instance from config file
-        form_operator = FormOperator.create_from_config(
-            f"{self.extraction_folder_path}/opg-config.yaml"
-        )
-        # Generate a unique folder name based on current timestamp
-        self.folder_name = self.get_timestamp_as_str()
-
-        # Run full pipeline to extract data from the scanned image
-        continuation_keys_to_use = self.run_iap_extraction(
-            scan_locations=scan_locations, form_operator=form_operator
-        )
-
-        # Get the list of file paths that have been extracted from the scanned images
-        paths = self.list_files(
-            f"{self.output_folder_path}/pass/{self.folder_name}", ".jpg"
-        )
-        logger.debug(f"Full list of paths extracted from scanned images: {paths}")
-        # Select the paths to upload based on continuation keys
-        path_selection = self.get_selected_paths_for_upload(
-            paths, continuation_keys_to_use
-        )
-
-        return path_selection
-
-    @staticmethod
-    def get_preprocessed_images(form_path: str, form_operator: FormOperator) -> list:
-        """
-        Preprocesses the images of a form at the specified file path using the
-        provided FormOperator object.
-
-        Args:
-            form_path (str): A string containing the file path of the form to be processed.
-            form_operator (FormOperator): A FormOperator object used to preprocess the form images.
-
-        Returns:
-            list: A list of preprocessed form images after being auto-rotated based on text direction.
-        """
-        logger.debug(f"Reading form from path: {form_path}")
-        _, imgs = ImageReader.read(form_path)
-
-        logger.debug("Auto-rotating images based on text direction...")
-        rotated_images = form_operator.auto_rotate_form_images(imgs)
-
-        logger.debug(f"Total images found: {len(rotated_images)}")
-
-        return rotated_images
-
-    def get_ocr_matches(
-        self,
-        processed_images: list,
-        form_operator: FormOperator,
-        form_meta_directory: str,
-    ) -> dict:
-        """
-        Applies OCR to extract text from images, filters metadata by matching form regex,
-        and attempts to identify matches based on text identification.
-
-        Args:
-            - processed_images (List[Any]): A list of processed images to extract text from.
-            - form_operator (Any): A form operator object with `form_images_to_text` method.
-            - form_meta_directory (str): A directory containing form metadata documents.
-
-        Returns:
-            - matched_items (Dict[str, Any]): A dictionary containing the results of the matching process.
-              The dictionary contains keys:
-              - 'image_page_map' (Dict[Tuple[int, int], List[int]]): A dictionary mapping a tuple of
-                (form_index, image_index) to a list of matched page indices in metadata documents.
-              - 'match_confidences' (List[float]): A list of match confidences for all matched items.
-        """
-        logger.debug("Further image processing...")
-        form_images_doubled = self.double_image_size(processed_images)
-        logger.debug("Applying OCR to extract text from images...")
-        form_images_text = form_operator.form_images_to_text(form_images_doubled)
-        logger.debug("Filtering metadata store by form regex...")
-        # this is based on matching the form regex to filter down the number of matching metadata docs
-        matching_meta_store = self.match_first_form_image_text_to_form_meta(
-            form_meta_directory, form_images_text, form_operator
-        )
-        logger.debug(
-            f"Created following metadata store based on form regex: {matching_meta_store}"
-        )
-
-        logger.debug("Attempting to identify matches based on text identification")
-        matched_items = self.mixed_mode_page_identifier(
-            form_images_text, matching_meta_store, processed_images
-        )
-        logger.debug(
-            f"Total matched based on OCR: {len(matched_items['image_page_map'])}"
-        )
-
-        return matched_items
-
-    @staticmethod
-    def extract_images(
-        matched_items: dict,
-        meta: dict,
-        meta_id: str,
-        form_operator: FormOperator,
-        scan_path: str,
-        pass_dir: str,
-        fail_dir: str,
-        run_timestamp: int,
-    ) -> None:
-        """
-        Extracts images and fields from a form, aligns them to a metadata template, and saves the result
-        in the pass directory. If there is an error, saves a copy in the fail directory.
-
-        Parameters:
-            matched_items (dict): A dictionary with information about the matched items.
-            meta (dict): A dictionary with metadata for the form.
-            meta_id (str): The ID of the metadata template to use.
-            form_operator (object): The operator to use for the form.
-            scan_path (str): The path to the form.
-            pass_dir (str): The directory to save the result in.
-            fail_dir (str): The directory to save a copy in if there is an error.
-            run_timestamp (str): The timestamp of the run.
-
-        Returns:
-            None
-        """
-        encode_type = ".jpg"
-
-        try:
-            # Align the images to the metadata template
-            logger.debug("Aligning images...")
-            aligned_images = form_operator.align_images_to_template(
-                matched_items["image_page_map"], form_meta=meta, debug=False
-            )
-
-            # Extract the fields from the form images
-            logger.debug(f"Selected template is: {meta_id}")
-            logger.debug("Extracting fields from form images...")
-            extracted_fields = form_operator.extract_fields(
-                aligned_images,
-                form_meta=meta,
-                as_bytes=False,
-                encode_type=encode_type,
-                debug=False,
-            )
-
-            # Write the extracted fields to the pass directory
-            logger.debug("Writing to pass directory...")
-            form_operator._write_to_pass(
-                extracted_fields=extracted_fields,
-                original_path=scan_path,
-                pass_dir=pass_dir,
-                meta_id=meta_id,
-                timestamp=run_timestamp,
-                as_bytes=False,
-                encode_type=".jpg",
-            )
-
-        except Exception as e:
-            # If there is an error, save a copy in the fail directory
-            logger.debug(f"Failed to match doc to a metadata template {scan_path}: {e}")
-            logger.debug("Saving copy in fail directory")
-            form_operator._copy_to_fail(
-                form_path=scan_path,
-                fail_dir=fail_dir,
-                meta_id="unknown",
-                timestamp=run_timestamp,
-            )
-            raise Exception(e)
-
-    def get_matching_continuation_items(
-        self,
-        scan_locations: dict,
-        form_meta_directory: str,
-        form_operator: FormOperator,
-    ) -> dict:
-        """
-        This function attempts to match continuation scan locations with corresponding items using barcodes and OCR.
-
-        :param scan_locations: Dictionary containing scan locations of the form.
-        :param form_meta_directory: Directory containing the form meta data.
-        :param form_operator: Operator for handling form data.
-        :return: Dictionary containing matched continuation documents.
-        """
-        matched_lpa_scans_store = {}
-
-        # Loop through scan locations and attempt to match them
-        for key, scan_location in scan_locations["continuations"].items():
-            # Get preprocessed images for current scan location
-            processed_images = self.get_preprocessed_images(
-                scan_location, form_operator
-            )
-
-            # Get form meta data
-            matching_meta_store = form_operator.form_meta_store(form_meta_directory)
-
-            logger.debug(f"Attempting to match {scan_location} based on barcodes...")
-            # Attempt to match based on barcodes
-            matched_items = self.find_matches_from_barcodes(
-                processed_images, matching_meta_store
-            )
-            logger.debug(
-                f"Barcode matches for {scan_location}: {len(matched_items['image_page_map'])}"
-            )
-
-            # If no matches found using barcodes, attempt to match using OCR
-            if len(matched_items["image_page_map"]) == 0:
-                logger.debug(f"Attempting to match {scan_location} based on OCR...")
-                matched_items = self.get_ocr_matches(
-                    processed_images, form_operator, form_meta_directory
-                )
-
-            # If matches found, store them in the matched LPA scans store
-            if len(matched_items["image_page_map"]) > 0:
-                if "continuation_" in key:
-                    matched_lpa_scans_store[key] = {}
-                    matched_lpa_scans_store[key]["match"] = matched_items
-                    matched_lpa_scans_store[key]["scan_location"] = scan_location
-
-        logger.debug(f"Matched continuation documents: {len(matched_lpa_scans_store)}")
-
-        return matched_lpa_scans_store
-
-    def get_matching_scan_item(
-        self,
-        scan_locations: dict,
-        complete_meta_store: dict,
-        form_meta_directory: str,
-        form_operator: FormOperator,
-    ) -> dict:
-        """
-        Find the matching scan item from a list of scan locations by attempting to match based on barcodes and OCR.
-        Returns a dictionary containing the match and the scan location.
-        """
-        matched_lpa_scans_store = {"scan": {"match": {}, "scan_location": ""}}
-        matches = []
-        # Attempt to match based on barcodes
-        for scan_location in scan_locations["scans"]:
-            processed_images = self.get_preprocessed_images(
-                scan_location, form_operator
-            )
-
-            logger.debug(f"Attempting to match {scan_location} based on barcodes...")
-            matched_items = self.find_matches_from_barcodes(
-                processed_images, complete_meta_store
-            )
-            logger.debug(
-                f"Barcode matches for {scan_location}: {len(matched_items['image_page_map'])}"
-            )
-            if len(matched_items["image_page_map"]) > 0:
-                matched_lpa_scans_store["scan"]["match"] = matched_items
-                matched_lpa_scans_store["scan"]["scan_location"] = scan_location
-                matched_lpa_scans_store_deep = copy.deepcopy(matched_lpa_scans_store)
-                matches.append(matched_lpa_scans_store_deep)
-
-        # Check if there is exactly one match
-        logger.debug(f"Matched LPA scan documents based on barcodes: {len(matches)}")
-        if len(matches) > 1:
-            raise Exception(
-                "More than one matching document path for LPA barcode scans"
-            )
-        elif len(matches) == 1:
-            return matched_lpa_scans_store
-
-        # Attempt to match based on OCR
-        logger.debug("Attempting to match scans based on OCR...")
-        for scan_location in scan_locations["scans"]:
-            processed_images = self.get_preprocessed_images(
-                scan_location, form_operator
-            )
-            matched_items = self.get_ocr_matches(
-                processed_images, form_operator, form_meta_directory
-            )
-            if len(matched_items["image_page_map"]) > 0:
-                matched_lpa_scans_store["scan"]["match"] = matched_items
-                matched_lpa_scans_store["scan"]["scan_location"] = scan_location
-                matched_lpa_scans_store_deep = copy.deepcopy(matched_lpa_scans_store)
-                matches.append(matched_lpa_scans_store_deep)
-
-        # Check if there is exactly one match
-        logger.debug(f"Matched LPA scan documents based on OCR: {len(matches)}")
-        if len(matches) > 1:
-            raise Exception("More than one matching document path for LPA OCR scans")
-        elif len(matches) == 1:
-            return matches[0]
-
-    def run_iap_extraction(
-        self,
-        scan_locations: dict,
-        form_operator: FormOperator,
-    ):
-        continuation_keys_to_use = []
-        run_timestamp = int(datetime.datetime.utcnow().timestamp())
-        form_meta_directory = f"{self.extraction_folder_path}/metadata"
-        complete_meta_store = form_operator.form_meta_store(form_meta_directory)
-
-        # Find matches based on Scans (only one should match)
-        scan_sheet_store = self.get_matching_scan_item(
-            scan_locations, complete_meta_store, form_meta_directory, form_operator
-        )
-
-        # Find matches based on Continuation sheets (multiple matches possible)
-        continuation_sheet_store = self.get_matching_continuation_items(
-            scan_locations, form_meta_directory, form_operator
-        )
-
-        complete_matching_store = {**scan_sheet_store, **continuation_sheet_store}
-
-        if len(complete_matching_store) == 0:
-            raise Exception("No matches found in any documents")
-
-        for key, matched_document_store_item in complete_matching_store.items():
-            pass_dir = f"{self.output_folder_path}/pass/{self.folder_name}/{key}"
-            fail_dir = f"{self.output_folder_path}/fail/{self.folder_name}/{key}"
-            meta_id = matched_document_store_item["match"]["meta_id"]
-            meta = complete_meta_store[meta_id]
-            document_path = matched_document_store_item["scan_location"]
-            matched_document_items = matched_document_store_item["match"]
-            self.extract_images(
-                matched_document_items,
-                meta,
-                meta_id,
-                form_operator,
-                document_path,
-                pass_dir,
-                fail_dir,
-                run_timestamp,
-            )
-
-            # If the key contains "continuation_", add it to the list of continuation keys to use
-            if "continuation_" in key:
-                continuation_keys_to_use.append(key)
-
-        return continuation_keys_to_use
-
-    @staticmethod
-    def double_image_size(image_list: list) -> list:
-        """
-        Takes in a list of NumPy arrays representing images, doubles the size of each image,
-        and returns the new list of NumPy arrays with the doubled-sized images.
-        """
-        # Create an empty list to store the new images
-        doubled_images = []
-
-        # Loop through each image in the input list
-        for image in image_list:
-            # Get the current size of the image
-            height, width = image.shape[:2]
-            image = cv2.resize(
-                image,
-                (round(2 * width), round(2 * height)),
-                interpolation=cv2.INTER_LANCZOS4,
-            )
-            doubled_images.append(image)
-
-        # Return the list of doubled-size images
-        return doubled_images
-
-    def find_matches_from_barcodes(self, images: list, form_metastore: dict) -> dict:
-        """
-        Finds and matches barcodes in the input images to the corresponding template pages in the
-        form metastore.
-
-        Args:
-            images (List[np.ndarray]): A list of images to be matched with templates.
-            form_metastore (Dict[str, Any]): A dictionary containing form template metadata.
-
-        Returns:
-            Union[Dict[str, Any], List[Dict[str, Any]]]: If a match is found, a dictionary containing
-            the metadata of the form template and a mapping between template pages and images. If no
-            matches are found, an empty dictionary is returned. If too many matches are found, a
-            dictionary with an empty image-page map is returned. If multiple matches are found, a list
-            of dictionaries with the metadata and image-page mappings for each matched template is
-            returned.
-        """
-        img_count = 0
-        image_barcode_dict = {}
-        matched_meta = {"meta_id": "", "image_page_map": {}}
-
-        # Iterate over each image and find its barcode
-        for img in images:
-            height, width = img.shape[:2]
-            roi = img[0 : height // 3, 2 * width // 3 : width]
-            barcodes = decode(roi)
-
-            barcodes_decoded = []
-            for barcode in barcodes:
-                barcodes_decoded.append(barcode.data.decode("utf-8"))
-
-            if len(barcodes_decoded) > 0:
-                image_barcode_dict[img_count] = barcodes_decoded[0]
-
-            img_count += 1
-
-        # Iterate over each form in the form_metastore and try to match it to an image by its barcode
-        matching_images = []
-        for meta_id, meta in form_metastore.items():
-            matching_image_page = {}
-            images_used = []
-            form_pages_used = []
-
-            for form_page in meta.form_pages:
-                template_barcode = form_page.additional_args["extra"]["barcode"]
-
-                for img_count, image_barcode in image_barcode_dict.items():
-                    if template_barcode == image_barcode:
-                        # Check that we haven't already matched this image or form page
-                        if (
-                            img_count not in images_used
-                            and form_page.page_number not in form_pages_used
-                        ):
-                            logger.debug(
-                                f"Barcode match on {template_barcode} for image {img_count} from page: {form_page.page_number}"
-                            )
-                            matching_image_page[form_page.page_number] = [
-                                images[img_count]
-                            ]
-                            images_used.append(img_count)
-                            form_pages_used.append(form_page.page_number)
-                            self.info_msg["matched_templates"].append(
-                                f"Match on {meta_id } with barcode {template_barcode} "
-                                f"for scan page number {img_count} from template page {form_page.page_number}"
-                            )
-
-            matched_meta["meta_id"] = meta_id
-            matched_meta["image_page_map"] = matching_image_page
-
-            if len(matched_meta["image_page_map"]) > 0:
-                matched_meta_deep = copy.deepcopy(matched_meta)
-                matching_images.append(matched_meta_deep)
-
-        # Handle the cases where we have too many or too few matches
-        if len(matching_images) > 1:
-            logger.debug("Too many matches on Barcodes")
-            matched_meta["image_page_map"] = {}
-            return matched_meta
-
-        if len(matching_images) == 0:
-            logger.debug("No matches on barcodes")
-            return matched_meta
-
-        # If we have exactly one match, return it
-        return matching_images[0]
-
-    def create_scan_to_template_distances(self, form_images_as_strings, form_metastore):
-        scan_to_template_similarities = []
-        for meta_id, meta in form_metastore.items():
-            for form_page in meta.form_pages:
-                meta_page_text = self.get_meta_page_text(form_page)
-                for scan_page_no, form_image_as_string in enumerate(
-                    form_images_as_strings, start=1
-                ):
-                    distance = self.calculate_similarity_ratio(
-                        form_page, form_image_as_string, meta_page_text
-                    )
-                    scan_info = {
-                        "meta": meta_id,
-                        "distance": distance,
-                        "scan_page_no": scan_page_no,
-                        "template_page_no": form_page.page_number,
-                        "form_image_as_string": form_image_as_string,
-                        "meta_page_text": meta_page_text,
-                    }
-                    scan_to_template_similarities.append(scan_info)
-        return scan_to_template_similarities
-
-    def get_meta_page_text(self, form_page):
-        template_page_text_file = f"{self.extraction_folder_path}/target_texts/{form_page.additional_args['extra']['page_text']}"
-        with open(template_page_text_file, "r") as file:
-            meta_page_text = file.read().replace("\n", "")
-        return meta_page_text
-
-    @staticmethod
-    def calculate_similarity_ratio(
-        form_page: FormPage, form_image_as_string: str, meta_page_text: str
-    ) -> float:
-        """
-        Calculates the similarity between the given `form_image_as_string`
-        and `meta_page_text`, based on the `form_page.identifier` regex match.
-
-        Args:
-        - form_page (FormPage): An object representing the form page.
-        - form_image_as_string (str): A string representation of the form image.
-        - meta_page_text (str): A string representation of the meta page text.
-
-        Returns:
-        - ratio (float): The similarity ratio using Levenstein distance between `form_image_as_string` and
-          `meta_page_text` if a regex match is found. Otherwise, returns 0.
-        """
-        page_regex = form_page.identifier
-        regex_match = (
-            True if re.search(page_regex, form_image_as_string, re.DOTALL) else False
-        )
-
-        if regex_match:
-            ratio = fuzz.ratio(form_image_as_string, meta_page_text)
-        else:
-            ratio = 0
-
-        return ratio
-
-    def get_similarity_score(self, sorted_scan_template_entities):
-        similarity_score = self.similarity_score(
-            sorted_scan_template_entities[0]["meta_page_text"],
-            sorted_scan_template_entities[0]["form_image_as_string"],
-        )
-
-        logger.debug(f"Top similarity score is: {similarity_score}")
-        return similarity_score
-
-    @staticmethod
-    def get_meta_id_to_use(sorted_scan_template_entities):
-        meta_id_to_use = sorted_scan_template_entities[0]["meta"]
-        return meta_id_to_use
-
-    def get_matching_image_results(
-        self,
-        meta_id_to_use,
-        similarity_score,
-        sorted_scan_template_entities,
-        form_images,
-    ):
-        matching_image_results = {"meta_id": meta_id_to_use, "image_page_map": {}}
-        if similarity_score < 0.7:
-            return matching_image_results
-        template_pages_used = set()
-        scan_pages_used = set()
-        templates_to_keep = []
-        for scan_template_entity in sorted_scan_template_entities:
-            template_page_no = scan_template_entity["template_page_no"]
-            scan_page_no = scan_template_entity["scan_page_no"]
-            meta_id = scan_template_entity["meta"]
-            if (
-                template_page_no not in template_pages_used
-                and scan_page_no not in scan_pages_used
-                and meta_id == meta_id_to_use
-            ):
-                scan_pages_used.add(scan_page_no)
-                template_pages_used.add(template_page_no)
-                templates_to_keep.append(scan_template_entity)
-
-        for template_to_keep in templates_to_keep:
-            template_page_no = template_to_keep["template_page_no"]
-            scan_page_no = template_to_keep["scan_page_no"]
-            matching_image_results["image_page_map"].setdefault(
-                template_page_no, []
-            ).append(form_images[scan_page_no - 1])
-            msg = (
-                f"Match on {meta_id_to_use} with OCR match for scan page number {scan_page_no} "
-                f"from template page number {template_page_no}"
-            )
-            logger.debug(msg)
-            self.info_msg["matched_templates"].append(msg)
-        return matching_image_results
-
-    def mixed_mode_page_identifier(
-        self, form_images_as_strings: list, form_metastore: dict, form_images: list
-    ) -> dict:
-        scan_to_template_distances = self.create_scan_to_template_distances(
-            form_images_as_strings, form_metastore
-        )
-        sorted_scan_template_entities = sorted(
-            scan_to_template_distances,
-            key=lambda x: (-x["distance"], x["template_page_no"], x["scan_page_no"]),
-        )
-        similarity_score = self.get_similarity_score(sorted_scan_template_entities)
-        meta_id_to_use = self.get_meta_id_to_use(sorted_scan_template_entities)
-        matching_image_results = self.get_matching_image_results(
-            meta_id_to_use, similarity_score, sorted_scan_template_entities, form_images
-        )
-        return matching_image_results
-
-    @staticmethod
-    def match_first_form_image_text_to_form_meta(
-        form_meta_directory: str,
-        form_images_as_strings: list,
-        form_operator: FormOperator,
-    ) -> dict:
-        """Filters form meta directory using given form image string
-        of first page
-
-        Loops through `FormMetadata` objects in a given directory
-        and only returns those where the given form images
-        contains the given metadata's identifier
-
-        Params:
-            form_meta_directory (str):
-                The local path to the directory containing
-                `FormMetadata` compliant json files
-            form_images_as_strings (List[str]):
-                List of recognised text from a set of form images
-
-        Return:
-            (Dict[str, FormMetadata]):
-                A dictionary of `FormMetadata` objects
-        """
-        results = {}
-        for id, meta in form_operator.form_meta_store(form_meta_directory).items():
-            valid, _ = form_operator.form_identifier_match(
-                [form_images_as_strings[0]], meta
-            )
-            if valid:
-                results[id] = meta
-        return results
-
-    @staticmethod
-    def similarity_score(str1, str2):
-        # remove non-alphanumeric characters and split into words
-        words1 = re.findall(r"\w+", str1.lower())
-        words2 = re.findall(r"\w+", str2.lower())
-
-        # count the occurrence of each word in both strings
-        word_count1 = Counter(words1)
-        word_count2 = Counter(words2)
-
-        # calculate the number of common words in both strings
-        common_words_count = sum((word_count1 & word_count2).values())
-
-        # calculate the number of unique words in each string separately
-        unique_words_count1 = len(set(words1) - set(words2))
-        unique_words_count2 = len(set(words2) - set(words1))
-
-        # calculate the total number of unique words in both strings
-        unique_words_count = (unique_words_count1 + unique_words_count2) / 2
-
-        # calculate the similarity score
-        similarity = common_words_count / (common_words_count + unique_words_count)
-
-        return similarity
-
-    def put_error_image_to_bucket(self):
-        try:
-            self.s3.put_object(
-                Bucket=self.iap_bucket,
-                Key=f"iap-{self.uid}-instructions",
-                ServerSideEncryption="AES256",
-                Metadata={
-                    "ContinuationSheetsInstructions": "0",
-                    "ContinuationSheetsPreferences": "0",
-                    "ContinuationSheetsUnknown": "0",
-                    "ProcessError": "1",
-                },
-            )
-            logger.debug("Error file added to S3 bucket.")
-        except Exception as e:
-            raise Exception(f"Error: Failed to add error file to bucket. {e}")
-
-    def put_images_to_bucket(self, path_selection):
-        for key, value in path_selection.items():
-            image = f"iap-{self.uid}-{key}"
-            try:
-                self.s3.put_object(
-                    Bucket=self.iap_bucket,
-                    Key=image,
-                    Body=open(value, "rb"),
-                    ServerSideEncryption="AES256",
-                    Metadata={
-                        "ContinuationSheetsInstructions": str(
-                            self.continuation_instruction_count
-                        ),
-                        "ContinuationSheetsPreferences": str(
-                            self.continuation_preference_count
-                        ),
-                        "ContinuationSheetsUnknown": str(
-                            self.continuation_unknown_count
-                        ),
-                        "ProcessError": "0",
-                    },
-                )
-                logger.debug(f"File '{image}' added to the '{self.iap_bucket}' bucket.")
-                self.info_msg["images_uploaded"].append(image)
-            except Exception as e:
-                raise Exception(
-                    f"Failed to add file '{image}' to the '{self.iap_bucket}' bucket: {e}"
-                )
-
-    def find_instruction_and_preference_paths(
-        self, path_selection: dict, paths: list
-    ) -> dict:
-        """
-        Searches through a dictionary of file paths to find the paths to the instructions and preferences files.
-        Also detects if continuation checkboxes are marked, and sets continuation flags accordingly.
-
-        Args:
-            path_selection (Dict[str, str]): Dictionary with keys "instructions" and "preferences", which will be updated
-                with the file paths to the instructions and preferences files, respectively.
-            paths (List[str]): List containing file paths to search through.
-
-        Returns:
-            Dict[str, Any]: Dictionary with keys "path_selection", "continuation_instructions", and "continuation_preferences".
-                "path_selection" contains the updated "instructions" and "preferences" file paths.
-                "continuation_instructions" is a boolean indicating if the continuation checkbox for instructions is marked.
-                "continuation_preferences" is a boolean indicating if the continuation checkbox for preferences is marked.
-        """
-
-        continuation_instructions = False
-        continuation_preferences = False
-
-        for path in paths:
-            if self.string_fragments_in_string(
-                target_string=path,
-                mandatory_fragments=["field_name=preferences"],
-                one_of_fragments=[
-                    "meta=lp1f",
-                    "meta=lp1h",
-                    "meta=pfa117",
-                    "meta=hw114",
-                    "meta=lpa_pw",
-                    "meta=lpa_pa",
-                    "meta=lp1f_lp",
-                    "meta=lp1h_lp",
-                ],
-            ):
-                path_selection["preferences"] = path
-                logger.debug(f"Found preferences path {path}")
-            elif self.string_fragments_in_string(
-                target_string=path,
-                mandatory_fragments=["field_name=instructions"],
-                one_of_fragments=[
-                    "meta=lp1f",
-                    "meta=lp1h",
-                    "meta=pfa117",
-                    "meta=hw114",
-                    "meta=lpa_pw",
-                    "meta=lpa_pa",
-                    "meta=lp1f_lp",
-                    "meta=lp1h_lp",
-                ],
-            ):
-                path_selection["instructions"] = path
-                logger.debug(f"Found instructions path {path}")
-            elif self.string_fragments_in_string(
-                target_string=path,
-                mandatory_fragments=[
-                    "field_name=continuation_checkbox_instructions",
-                ],
-                one_of_fragments=[
-                    "meta=lp1f",
-                    "meta=lp1h",
-                    "meta=lp1f_lp",
-                    "meta=lp1h_lp",
-                ],
-            ):
-                if self.detect_marked_checkbox(path):
-                    continuation_instructions = True
-            elif self.string_fragments_in_string(
-                target_string=path,
-                mandatory_fragments=[
-                    "field_name=continuation_checkbox_preferences",
-                ],
-                one_of_fragments=[
-                    "meta=lp1f",
-                    "meta=lp1h",
-                    "meta=lp1f_lp",
-                    "meta=lp1h_lp",
-                ],
-            ):
-                if self.detect_marked_checkbox(path):
-                    continuation_preferences = True
-
-        return {
-            "path_selection": path_selection,
-            "continuation_instructions": continuation_instructions,
-            "continuation_preferences": continuation_preferences,
-        }
-
-    def get_continuation_sheet_paths(
-        self, paths, continuation_sheet_type, path_filter
-    ) -> dict:
-        """
-        Get the paths of the continuation sheet pages and the types of checkboxes checked
-        for a single continuation sheet.
-
-        Args:
-            paths: A list of file paths to check for continuation sheets.
-            continuation_sheet_type: The type of continuation sheet to look for.
-            path_filter: The string to filter the file paths with.
-
-        Returns:
-            A dictionary containing the paths and types of the continuation sheet pages.
-        """
-
-        # Structure of return object defined here for clarity.
-        # This is all the data we need for a single continuation sheet
-        pages = {"p1": {"path": "", "type": ""}, "p2": {"path": "", "type": ""}}
-
-        checkboxes = {
-            "preferences": {
-                "p1": "field_name=preferences_checkbox_p1",
-                "p2": "field_name=preferences_checkbox_p2",
-            },
-            "instructions": {
-                "p1": "field_name=instructions_checkbox_p1",
-                "p2": "field_name=instructions_checkbox_p2",
-            },
-        }
-        checked_checkboxes = {"p1": [], "p2": []}
-        warning_message = "Found unexpected continuation sheet type."
-
-        # Loops over the paths filtered by our filter.
-        # Finds out which checkbox type is ticked for each page.
-        # Adds the path for the actual text box for each page
-        for path in paths:
-            if path_filter in path:
-                for page in ["p1", "p2"]:
-                    for sheet_type in ["preferences", "instructions"]:
-                        checkbox = checkboxes[sheet_type][page]
-                        # Checks on checkbox type for each page and appends and checked boxes to a list
-                        if self.string_fragments_in_string(
-                            target_string=path,
-                            mandatory_fragments=[checkbox],
-                            one_of_fragments=["meta=lpc", "meta=lpc_lp"],
-                        ):
-                            if self.detect_marked_checkbox(path):
-                                if continuation_sheet_type in [
-                                    "BOTH",
-                                    sheet_type.upper(),
-                                ]:
-                                    checked_checkboxes[page].append(sheet_type)
-                                else:
-                                    logger.warning(
-                                        f"{warning_message} Expected: {continuation_sheet_type}, Actual: {sheet_type}"
-                                    )
-                                    checked_checkboxes[page].append(sheet_type)
-                        # Appends the continuation sheet text to path item of pages dict for each page
-                        elif self.string_fragments_in_string(
-                            target_string=path,
-                            mandatory_fragments=[
-                                f"field_name=continuation_sheet_{page}"
-                            ],
-                            one_of_fragments=["meta=lpc", "meta=lpc_lp", "meta=pfa_c"],
-                        ):
-                            pages[page]["path"] = path
-                            if "meta=pfa_c" in path:
-                                pages[page]["type"] = "unknown"
-
-        for page in ["p1", "p2"]:
-            if len(checked_checkboxes[page]) > 1:
-                logger.warning(
-                    f"User has ticked more than one checkbox for page {page} of path {path_filter}"
-                )
-            # If type is not unknown, make type neither where no checkboxes ticked or the last type ticked otherwise
-            if pages[page]["type"] != "unknown":
-                pages[page]["type"] = (
-                    "neither"
-                    if not checked_checkboxes[page]
-                    else checked_checkboxes[page][-1]
-                )
-            if pages[page]["path"] == "":
-                pages.pop(page)
-
-        return pages
-
-    @staticmethod
-    def get_continuation_sheet_type(instructions, preferences):
-        if preferences and instructions:
-            return "BOTH"
-        elif instructions:
-            return "INSTRUCTIONS"
-        elif preferences:
-            return "PREFERENCES"
-        else:
-            return "NEITHER"
-
-    def get_selected_paths_for_upload(self, paths, continuation_keys_to_use) -> dict:
-        """
-        Given a list of file paths and a list of continuation keys, returns a dictionary of selected file paths
-        for upload,
-        including any continuation sheets required.
-
-        Args:
-            paths (List[str]): A list of file paths to select from.
-            continuation_keys_to_use (List[str]): A list of continuation keys to use for selecting continuation sheets.
-
-        Returns:
-            Dict[str, List[str]]: A dictionary containing the selected file paths for upload,
-            including any continuation sheets.
-        """
-        # Create an empty dictionary to store the selected paths
-        path_selection = {}
-
-        # Find the instruction and preference paths
-        instructions_and_preferences = self.find_instruction_and_preference_paths(
-            path_selection, paths
-        )
-        logger.debug(
-            f"List of IaP paths found: {instructions_and_preferences['path_selection']}"
-        )
-
-        # Extract the path selection and continuation sheet type from the instructions_and_preferences
-        path_selection = instructions_and_preferences["path_selection"]
-        continuation_sheet_type = self.get_continuation_sheet_type(
-            instructions_and_preferences["continuation_instructions"],
-            instructions_and_preferences["continuation_preferences"],
-        )
-
-        logger.debug(f"Continuation keys to use: {continuation_keys_to_use}")
-        # Loop through each continuation key and get the corresponding continuation sheet paths
-        continuation_sheets = {}
-        for continuation_key in continuation_keys_to_use:
-            path_filter = f"pass/{self.folder_name}/{continuation_key}"
-            continuation_sheets[continuation_key] = self.get_continuation_sheet_paths(
-                paths, continuation_sheet_type, path_filter
-            )
-        logger.debug(f"List of Continuation sheets found: {continuation_sheets}")
-
-        # Created the final combined object of instructions, preferences and continuation sheets
-        path_selection = self.merge_continuation_images_into_path_selection(
-            path_selection, continuation_sheets
-        )
-
-        return path_selection
-
-=======
->>>>>>> c4883f50
     def update_continuation_sheet_counts(self, paths_to_extracted_images: dict) -> None:
         """
         Updates the counts of continuation instruction and preference sheets based on the paths to extracted images.
