--- conflicted
+++ resolved
@@ -82,11 +82,7 @@
         self.output_folder_path = output_folder_path
         self.info_msg = info_msg
         self.matched_continuations_from_scans = MatchingItemsStore()
-<<<<<<< HEAD
-        self.processed_image_locations = {}
-=======
         self.complete_meta_store = {}
->>>>>>> 2a51c512
 
     def run_iap_extraction(self, scan_locations: ScanLocationStore) -> list:
         form_operator = FormOperator.create_from_config(
@@ -297,11 +293,7 @@
                 )
                 processed_image_locations = self.processed_image_locations[scan_location.location]
 
-<<<<<<< HEAD
-            if len(processed_image_locations) == 0:
-=======
-            if processed_images is None:
->>>>>>> 2a51c512
+            if not processed_image_locations:
                 logger.debug(f"No processed images in {scan_location.location}.")
                 continue
 
@@ -341,7 +333,6 @@
                 complete_meta_store, scan_location.template
             )
 
-<<<<<<< HEAD
             try:
                 processed_image_locations = self.processed_image_locations[scan_location.location]
             except KeyError:
@@ -350,10 +341,7 @@
                 )
                 processed_image_locations = self.processed_image_locations[scan_location.location]
 
-            if len(processed_image_locations) == 0:
-=======
-            if processed_images is None:
->>>>>>> 2a51c512
+            if not processed_image_locations:
                 logger.debug(f"No processed images in {scan_location.location}.")
                 continue
 
@@ -413,11 +401,7 @@
                 )
                 processed_image_locations = self.processed_image_locations[scan_location.location]
 
-<<<<<<< HEAD
-            if len(processed_image_locations) == 0:
-=======
-            if processed_images is None:
->>>>>>> 2a51c512
+            if not processed_image_locations:
                 logger.debug(f"No processed images in {scan_location.location}.")
                 continue
 
